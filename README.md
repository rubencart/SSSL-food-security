# Spatiotemporal self-supervised pre-training on satellite imagery improves food insecurity prediction

Code and data export scripts accompanying our [article](https://www.cambridge.org/core/journals/environmental-data-science/article/spatiotemporal-selfsupervised-pretraining-on-satellite-imagery-improves-food-insecurity-prediction/47FDCFF96FF9A99D31548C1539D506A5), published in Environmental Data Science.

We used code from Patacchiola's Relational Reasoning [repository](https://github.com/mpatacchiola/self-supervised-relational-reasoning).

## Set up

Dependencies
- pytorch
- pytorch-lightning
- typed-argument-parser
- tqdm
- rasterio 1.3
- geopandas 0.8.1
- pyyaml
- wandb
- h5py
- scikit-learn
- matplotlib
- shap

```
conda create -n ssslenv python=3.10 ipython
conda activate ssslenv
conda install pytorch==1.13.0 torchvision==0.14.0 torchaudio==0.13.0 pytorch-cuda=11.7 -c pytorch -c nvidia
conda install -c conda-forge rasterio=1.3.0.post1 gdal=3.5.1 poppler=22.04.0 pytorch-lightning=1.8.6
# try to run `python -c 'import rasterio'`
# if error `ImportError: libLerc.so.4: cannot open shared object file: No such file or directory`:
# conda install -c conda-forge lerc=4.0.0
pip install geopandas tqdm wandb scikit-learn typed-argument-parser matplotlib seaborn shap
conda install h5py -c conda-forge
# https://github.com/ContinuumIO/anaconda-issues/issues/10351
# conda install "poppler<0.62"
# conda install -c conda-forge poppler=21.09 gdal=3.3.3
# conda install -c conda-forge poppler=22.04 gdal=3.5.1 rasterio=1.3 --force-reinstall
```
```
rasterio                  1.3.0.post1     py310h1bedc6d_0    conda-forge
geopandas                 0.8.1              pyhd3eb1b0_0  
geopandas-base            0.11.1             pyha770c72_0    conda-forge
gdal                      3.5.1           py310hb7951cf_2    conda-forge
poppler                   22.04.0              h1434ded_1    conda-forge
poppler-data              0.4.11               hd8ed1ab_0    conda-forge
pytorch                   1.13.0          py3.10_cuda11.7_cudnn8.5.0_0    pytorch
pytorch-cuda              11.7                 h67b0de4_0    pytorch
```

Finally (!) install the sssl package as module so the scripts can import it: 
run from the repository root directory:
```
pip install -e .
```

## Data

- Start date: '2013-05-01'
- End date 3-month intervals: '2015-11-01'
- End date 4-month intervals: '2020-03-01'
- Total months: 7y * 12m - 2m = 82m


We took 2013-05-01 as start date for GEE images, which means the first composite is from 2013-05-01 until 2013-08-01,
from which we predict the IPC score corresponding to 2013-08-01.
This means that we can't predict a score for 2013-05-01, even though in the .csv file, there is a score for this date.
If we wanted to include this date, we should have used 2013-02-01 as start date in GEE.
We exclude this date from data (no change needed in neural net code, since no exported tile corresponds to this date,
but not in e.g. random forest code since that uses the .csv).

## Download & Preprocess

Make sure you ran `pip install -e .` first!

IPC scores:
- Extract `data/predicting_food_crises_data.zip`

If running on different country/region/timeframe than Somalia 2013-2020:
- Adjust and run `scripts/preprocess/preprocess_ipc_csv.py`
- Do the set-up under 'Tiles' below
- Run `scripts/preprocess/ipc_class_weights.py` to recompute relative weights of IPC classes 
if using different data than Somalia 2013-2020 and update in `utils.Constants`

<<<<<<< HEAD
Data (manual):
- Download data from GEE with code in `scripts/earth_engine/js/export_somalia.js`
=======
Tiles:
- Export data from GEE with code in `scripts/earth_engine/js/export_somalia.js` (or contact me to find a way to transfer our data)
>>>>>>> 979278ac
- Download from google cloud to local server
- Run `scripts/preprocess/build_indices.py`. The indices (and output of the next 2 steps)
used for results in the publication are included in `data/indices.zip`. You can
hence skip this and the subsequent 2 items by extracting that zip file.
- Check for tiles that don't have enough positives with `scripts/preprocess/search_tiles_not_enough_neighbors.py`
- Run `scripts/preprocess/pseudo_random_order.py` so tiles in val set for pretraining always have
the same positives.
- Run `scripts/preprocess/make_h5.py` (optional but much faster), use `cfg.use_h5 = True` in subsequent runs
- Run `scripts/preprocess/channel_mean_std.py` if using different data than Somalia Landsat8 2013-2020, update means/stds in `utils.Constants`

Data (download ours)
- Download all `.xz` files from https://huggingface.co/datasets/rubencart/Landsat-8-Somalia-2013-2020, and follow the steps under "Data from Huggingface" below.
- Unzip the `data/indices.zip` file.

Config files:
- Run `config/generate_pretrain_configs.py` to generate pretrain run config files, to run with `python code/pretrain.py --cfg config/pretrain/<config>.yaml`
- Run `config/generate_downstr_configs.py` to generate downstream IPC run config files, to run with `python code/finetune.py --cfg config/ipc/<config>.yaml`
- Run `config/generate_comb_configs.py` to generate pretrain run config files, to run with `python code/pretrain_then_finetune.py --cfg config/pretrain_ipc/<config>.yaml`


### Data from Huggingface

```bash
# download
git lfs install
# (make sure you have a huggingface hub account and your ssh key is uploaded
git clone git@hf.co:datasets/rubencart/Landsat-8-Somalia-2013-2020
cd Landsat-8-Somalia-2013-2020
# decompress
for f in ./tiles_v2.h5.*.xz; do echo "${f}"; unxz -vf -T 4 "$f"; done
# merge
cat tiles_v2.h5.* > tiles_v2.h5
# remove partial files
rm tiles_v2.h5.*
```
Just for reference, this is how the `.xz` files were made, after having exported the tiles from GEE
and after having run `scripts/preprocess/make_h5.py`.
The `h5` already compresses the images, but we nevertheless compress the parts again, because the 
Huggingface data hub only accepts certain file formats. 
```bash
# split
split -b 1024m tiles_v2.h5 tiles_v2.h5.
# compress
for f in ./tiles_v2.h5.*; do echo "${f}"; xz -e9vfk -T 32 "$f"; done
```

## Run

Pretrain:
```
CUDA_VISIBLE_DEVICES=0 python pretrain.py --cfg config/pretrain/debug.yaml
```

Finetune:
```
CUDA_VISIBLE_DEVICES=0 python finetune.py --cfg config/ipc/debug.yaml
```

Pretrain then finetune:
```
CUDA_VISIBLE_DEVICES=0 python pretrain_then_finetune.py --cfg config/pretrain_ipc/debug.yaml --seed 41
```

### Checkpoints

The file `checkpoints/sssl_resnet18_t1_s04_all_bands.zip` contains the best checkpoint of SSSL pretraining with temporal
threshold set to 1 month and spatial threshold to 0.4 degrees. 
```python
from sssl.model.backbone_module import BackboneModule
path = "checkpoints/sssl_resnet18_t1_s04_all_bands.zip"
module = BackboneModule.load_from_checkpoint(path)
# or
from pytorch_lightning import Trainer
module = BackboneModule(...)
trainer = Trainer(...)
trainer.predict(module, ckpt_path=path)
```
The file `checkpoints/ipc_finetuned_resnet18_t1_s04_all_bands.zip` contains the best checkpoint of IPC finetuning,
started from weights initialized to the SSSL checkpoint above.  
```python
from sssl.model.ipc_module import IPCModule
path = "checkpoints/ipc_finetuned_resnet18_t1_s04_all_bands.zip"
module = IPCModule.load_from_checkpoint(path)
# or
from pytorch_lightning import Trainer
module = IPCModule(...)
trainer = Trainer(...)
trainer.predict(module, ckpt_path=path)
```

## Plots and results

- Run the `limit_plot` function in `scripts/results/loss_and_threshold_plots.py` to generate plots like in Figure 5.
- Run `scripts/results/tile_ipc_plots.py` to generate plots like in Figure 2, 3, 4.
- Run `scripts/results/seasonality_plots.py` to generate a plot like in Figure 8.
- Run `scripts/results/less_data_future_plots.py` to generate plots like in Figure 6 and 7.
- Run `scripts/results/deeplift_shap_plots.py` to generate SHAP value plots like in Figure 9.

## Reference

If you use our work, please cite:
```
@article{cartuyvels2023spatiotemporal,
  title={Spatiotemporal self-supervised pre-training on satellite imagery improves food insecurity prediction},
  author={Cartuyvels, Ruben and Fierens, Tom and Coppieters, Emiel and Moens, Marie-Francine and Sileo, Damien},
  journal={Environmental Data Science},
  volume={2},
  pages={e48},
  year={2023},
  publisher={Cambridge University Press}
}
```<|MERGE_RESOLUTION|>--- conflicted
+++ resolved
@@ -80,13 +80,8 @@
 - Run `scripts/preprocess/ipc_class_weights.py` to recompute relative weights of IPC classes 
 if using different data than Somalia 2013-2020 and update in `utils.Constants`
 
-<<<<<<< HEAD
 Data (manual):
-- Download data from GEE with code in `scripts/earth_engine/js/export_somalia.js`
-=======
-Tiles:
-- Export data from GEE with code in `scripts/earth_engine/js/export_somalia.js` (or contact me to find a way to transfer our data)
->>>>>>> 979278ac
+- Export data from GEE with code in `scripts/earth_engine/js/export_somalia.js`
 - Download from google cloud to local server
 - Run `scripts/preprocess/build_indices.py`. The indices (and output of the next 2 steps)
 used for results in the publication are included in `data/indices.zip`. You can
